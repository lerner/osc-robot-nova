--- conflicted
+++ resolved
@@ -174,14 +174,9 @@
                                                     security_group_id)
 
             # Set sane defaults if not specified
-<<<<<<< HEAD
             updates = dict(hostname=self.hostname_factory(instance_id))
-            if 'display_name' not in instance:
-=======
-            updates = dict(hostname=generate_hostname(instance_id))
-            if (not hasattr(instance, 'display_name')) or \
-                               instance.display_name == None:
->>>>>>> 621cf8e1
+            if (not hasattr(instance, 'display_name') or
+                    instance.display_name == None):
                 updates['display_name'] = "Server %s" % instance_id
 
             instance = self.update(context, instance_id, **updates)
