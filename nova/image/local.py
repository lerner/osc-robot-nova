--- conflicted
+++ resolved
@@ -63,11 +63,8 @@
                 images.append(unhexed_image_id)
         return images
 
-<<<<<<< HEAD
     def index(self, context, filters=None, marker=None, limit=None):
-=======
-    def index(self, context, *args, **kwargs):
->>>>>>> 0b7104a8
+        # TODO(blamar): Make use of filters, marker, and limit
         filtered = []
         image_metas = self.detail(context)
         for image_meta in image_metas:
@@ -75,11 +72,8 @@
             filtered.append(meta)
         return filtered
 
-<<<<<<< HEAD
     def detail(self, context, filters=None, marker=None, limit=None):
-=======
-    def detail(self, context, *args, **kwargs):
->>>>>>> 0b7104a8
+        # TODO(blamar): Make use of filters, marker, and limit
         images = []
         for image_id in self._ids():
             try:
