# vim: tabstop=4 shiftwidth=4 softtabstop=4

# Copyright (c) 2010 Citrix Systems, Inc.
# Copyright 2010 OpenStack LLC.
#
#    Licensed under the Apache License, Version 2.0 (the "License"); you may
#    not use this file except in compliance with the License. You may obtain
#    a copy of the License at
#
#         http://www.apache.org/licenses/LICENSE-2.0
#
#    Unless required by applicable law or agreed to in writing, software
#    distributed under the License is distributed on an "AS IS" BASIS, WITHOUT
#    WARRANTIES OR CONDITIONS OF ANY KIND, either express or implied. See the
#    License for the specific language governing permissions and limitations
#    under the License.

"""
Management class for VM-related functions (spawn, reboot, etc).
"""

import json
import logging

from nova import db
from nova import context
from nova import exception
from nova import utils

from nova.auth.manager import AuthManager
from nova.compute import power_state
from nova.virt.xenapi.network_utils import NetworkHelper
from nova.virt.xenapi.vm_utils import VMHelper
from nova.virt.xenapi.vm_utils import ImageType


class VMOps(object):
    """
    Management class for VM-related tasks
    """
    def __init__(self, session):
        self.XenAPI = session.get_imported_xenapi()
        self._session = session
        VMHelper.XenAPI = self.XenAPI

    def list_instances(self):
        """List VM instances"""
        vms = []
        for vm in self._session.get_xenapi().VM.get_all():
            rec = self._session.get_xenapi().VM.get_record(vm)
            if not rec["is_a_template"] and not rec["is_control_domain"]:
                vms.append(rec["name_label"])
        return vms

    def spawn(self, instance):
        """Create VM instance"""
        vm = VMHelper.lookup(self._session, instance.name)
        if vm is not None:
            raise exception.Duplicate(_('Attempted to create'
            ' non-unique name %s') % instance.name)

        bridge = db.network_get_by_instance(context.get_admin_context(),
                                            instance['id'])['bridge']
        network_ref = \
            NetworkHelper.find_network_with_bridge(self._session, bridge)

        user = AuthManager().get_user(instance.user_id)
        project = AuthManager().get_project(instance.project_id)
        #if kernel is not present we must download a raw disk
        if instance.kernel_id:
            disk_image_type = ImageType.DISK
        else:
            disk_image_type = ImageType.DISK_RAW
        vdi_uuid = VMHelper.fetch_image(self._session, instance.id,
            instance.image_id, user, project, disk_image_type)
        vdi_ref = self._session.call_xenapi('VDI.get_by_uuid', vdi_uuid)
        #Have a look at the VDI and see if it has a PV kernel
        pv_kernel = False
        if not instance.kernel_id:
            pv_kernel = VMHelper.lookup_image(self._session, vdi_ref)
        kernel = None
        if instance.kernel_id:
            kernel = VMHelper.fetch_image(self._session, instance.id,
                instance.kernel_id, user, project, ImageType.KERNEL_RAMDISK)
        ramdisk = None
        if instance.ramdisk_id:
            ramdisk = VMHelper.fetch_image(self._session, instance.id,
                instance.ramdisk_id, user, project, ImageType.KERNEL_RAMDISK)
        vm_ref = VMHelper.create_vm(self._session,
                                          instance, kernel, ramdisk, pv_kernel)
        VMHelper.create_vbd(self._session, vm_ref, vdi_ref, 0, True)

        if network_ref:
            VMHelper.create_vif(self._session, vm_ref,
                                network_ref, instance.mac_address)
        logging.debug(_('Starting VM %s...'), vm_ref)
        self._session.call_xenapi('VM.start', vm_ref, False, False)
        logging.info(_('Spawning VM %s created %s.'), instance.name,
                     vm_ref)

        # NOTE(armando): Do we really need to do this in virt?
        timer = utils.LoopingCall(f=None)

        def _wait_for_boot():
            try:
                state = self.get_info(instance['name'])['state']
                db.instance_set_state(context.get_admin_context(),
                                      instance['id'], state)
                if state == power_state.RUNNING:
                    logging.debug(_('Instance %s: booted'), instance['name'])
                    timer.stop()
            except Exception, exc:
                logging.warn(exc)
                logging.exception(_('instance %s: failed to boot'),
                                  instance['name'])
                db.instance_set_state(context.get_admin_context(),
                                      instance['id'],
                                      power_state.SHUTDOWN)
                timer.stop()

        timer.f = _wait_for_boot
        return timer.start(interval=0.5, now=True)

<<<<<<< HEAD
    def snapshot(self, instance, image_id):
=======
    def _get_vm_opaque_ref(self, instance_or_vm):
        """Refactored out the common code of many methods that receive either
        a vm name or a vm instance, and want a vm instance in return.
        """
        try:
            instance_name = instance_or_vm.name
            vm = VMHelper.lookup(self._session, instance_name)
        except AttributeError:
            # A vm opaque ref was passed
            vm = instance_or_vm
        if vm is None:
            raise Exception(_('Instance not present %s') % instance_name)
        return vm

    def snapshot(self, instance, name):
>>>>>>> e33102d2
        """ Create snapshot from a running VM instance

        :param instance: instance to be snapshotted
        :param image_id: id of image to upload to

        Steps involved in a XenServer snapshot:

        1. XAPI-Snapshot: Snapshotting the instance using XenAPI. This
            creates: Snapshot (Template) VM, Snapshot VBD, Snapshot VDI,
            Snapshot VHD

        2. Wait-for-coalesce: The Snapshot VDI and Instance VDI both point to
            a 'base-copy' VDI.  The base_copy is immutable and may be chained
            with other base_copies.  If chained, the base_copies
            coalesce together, so, we must wait for this coalescing to occur to
            get a stable representation of the data on disk.

        3. Push-to-glance: Once coalesced, we call a plugin on the XenServer
            that will bundle the VHDs together and then push the bundle into
            Glance.
        """

        #TODO(sirp): Add quiesce and VSS locking support when Windows support
        # is added

        logging.debug(_("Starting snapshot for VM %s"), instance)
        vm_ref = VMHelper.lookup(self._session, instance.name)

        label = "%s-snapshot" % instance.name
        try:
            template_vm_ref, template_vdi_uuids = VMHelper.create_snapshot(
                self._session, instance.id, vm_ref, label)
        except self.XenAPI.Failure, exc:
            logging.error(_("Unable to Snapshot %s: %s"), vm_ref, exc)
            return

        try:
            # call plugin to ship snapshot off to glance
            VMHelper.upload_image(
                self._session, instance.id, template_vdi_uuids, image_id)
        finally:
            self._destroy(instance, template_vm_ref, shutdown=False)

        logging.debug(_("Finished snapshot and upload for VM %s"), instance)

    def reboot(self, instance):
        """Reboot VM instance"""
        vm = self._get_vm_opaque_ref(instance)
        task = self._session.call_xenapi('Async.VM.clean_reboot', vm)
        self._session.wait_for_task(instance.id, task)

    def destroy(self, instance):
        """Destroy VM instance"""
        vm = VMHelper.lookup(self._session, instance.name)
        return self._destroy(instance, vm, shutdown=True)

    def _destroy(self, instance, vm, shutdown=True):
        """ Destroy VM instance """
        if vm is None:
            # Don't complain, just return.  This lets us clean up instances
            # that have already disappeared from the underlying platform.
            return
        # Get the VDIs related to the VM
        vdis = VMHelper.lookup_vm_vdis(self._session, vm)
        if shutdown:
            try:
                task = self._session.call_xenapi('Async.VM.hard_shutdown', vm)
                self._session.wait_for_task(instance.id, task)
            except self.XenAPI.Failure, exc:
                logging.warn(exc)

        # Disk clean-up
        if vdis:
            for vdi in vdis:
                try:
                    task = self._session.call_xenapi('Async.VDI.destroy', vdi)
                    self._session.wait_for_task(instance.id, task)
                except self.XenAPI.Failure, exc:
                    logging.warn(exc)
        # VM Destroy
        try:
            task = self._session.call_xenapi('Async.VM.destroy', vm)
            self._session.wait_for_task(instance.id, task)
        except self.XenAPI.Failure, exc:
            logging.warn(exc)

    def _wait_with_callback(self, instance_id, task, callback):
        ret = None
        try:
            ret = self._session.wait_for_task(instance_id, task)
        except self.XenAPI.Failure, exc:
            logging.warn(exc)
        callback(ret)

    def pause(self, instance, callback):
        """Pause VM instance"""
        vm = self._get_vm_opaque_ref(instance)
        task = self._session.call_xenapi('Async.VM.pause', vm)
        self._wait_with_callback(instance.id, task, callback)

    def unpause(self, instance, callback):
        """Unpause VM instance"""
        vm = self._get_vm_opaque_ref(instance)
        task = self._session.call_xenapi('Async.VM.unpause', vm)
        self._wait_with_callback(instance.id, task, callback)

    def suspend(self, instance, callback):
        """suspend the specified instance"""
        instance_name = instance.name
        vm = VMHelper.lookup(self._session, instance_name)
        if vm is None:
            raise Exception(_("suspend: instance not present %s") %
                                                     instance_name)
        task = self._session.call_xenapi('Async.VM.suspend', vm)
        self._wait_with_callback(task, callback)

    def resume(self, instance, callback):
        """resume the specified instance"""
        instance_name = instance.name
        vm = VMHelper.lookup(self._session, instance_name)
        if vm is None:
            raise Exception(_("resume: instance not present %s") %
                                                    instance_name)
        task = self._session.call_xenapi('Async.VM.resume', vm, False, True)
        self._wait_with_callback(task, callback)

    def get_info(self, instance_id):
        """Return data about VM instance"""
        vm = VMHelper.lookup(self._session, instance_id)
        if vm is None:
            raise exception.NotFound(_('Instance not'
                                       ' found %s') % instance_id)
        rec = self._session.get_xenapi().VM.get_record(vm)
        return VMHelper.compile_info(rec)

    def get_diagnostics(self, instance):
        """Return data about VM diagnostics"""
        vm = self._get_vm_opaque_ref(instance)
        rec = self._session.get_xenapi().VM.get_record(vm)
        return VMHelper.compile_diagnostics(self._session, rec)

    def get_console_output(self, instance):
        """Return snapshot of console"""
        # TODO: implement this to fix pylint!
        return 'FAKE CONSOLE OUTPUT of instance'

    def list_from_xenstore(self, vm, path):
        """Runs the xenstore-ls command to get a listing of all records
        from 'path' downward. Returns a dict with the sub-paths as keys,
        and the value stored in those paths as values. If nothing is
        found at that path, returns None.
        """
        ret = self._make_xenstore_call('list_records', vm, path)
        return json.loads(ret)

    def read_from_xenstore(self, vm, path):
        """Returns the value stored in the xenstore record for the given VM
        at the specified location. A XenAPIPlugin.PluginError will be raised
        if any error is encountered in the read process.
        """
        try:
            ret = self._make_xenstore_call('read_record', vm, path,
                    {'ignore_missing_path': 'True'})
        except self.XenAPI.Failure, e:
            return None
        ret = json.loads(ret)
        if ret == "None":
            # Can't marshall None over RPC calls.
            return None
        return ret

    def write_to_xenstore(self, vm, path, value):
        """Writes the passed value to the xenstore record for the given VM
        at the specified location. A XenAPIPlugin.PluginError will be raised
        if any error is encountered in the write process.
        """
        return self._make_xenstore_call('write_record', vm, path,
                {'value': json.dumps(value)})

    def clear_xenstore(self, vm, path):
        """Deletes the VM's xenstore record for the specified path.
        If there is no such record, the request is ignored.
        """
        self._make_xenstore_call('delete_record', vm, path)

    def _make_xenstore_call(self, method, vm, path, addl_args={}):
        """Handles calls to the xenstore xenapi plugin."""
        return self._make_plugin_call('xenstore.py', method=method, vm=vm,
                path=path, addl_args=addl_args)

    def _make_plugin_call(self, plugin, method, vm, path, addl_args={}):
        """Abstracts out the process of calling a method of a xenapi plugin.
        Any errors raised by the plugin will in turn raise a RuntimeError here.
        """
        vm = self._get_vm_opaque_ref(vm)
        rec = self._session.get_xenapi().VM.get_record(vm)
        args = {'dom_id': rec['domid'], 'path': path}
        args.update(addl_args)
        # If the 'testing_mode' attribute is set, add that to the args.
        if getattr(self, 'testing_mode', False):
            args['testing_mode'] = 'true'
        try:
            task = self._session.async_call_plugin(plugin, method, args)
            ret = self._session.wait_for_task(0, task)
        except self.XenAPI.Failure, e:
            raise RuntimeError("%s" % e.details[-1])
        return ret

    def add_to_xenstore(self, vm, path, key, value):
        """Adds the passed key/value pair to the xenstore record for
        the given VM at the specified location. A XenAPIPlugin.PluginError
        will be raised if any error is encountered in the write process.
        """
        current = self.read_from_xenstore(vm, path)
        if not current:
            # Nothing at that location
            current = {key: value}
        else:
            current[key] = value
        self.write_to_xenstore(vm, path, current)

    def remove_from_xenstore(self, vm, path, key_or_keys):
        """Takes either a single key or a list of keys and removes
        them from the xenstoreirecord data for the given VM.
        If the key doesn't exist, the request is ignored.
        """
        current = self.list_from_xenstore(vm, path)
        if not current:
            return
        if isinstance(key_or_keys, basestring):
            keys = [key_or_keys]
        else:
            keys = key_or_keys
        keys.sort(lambda x, y: cmp(y.count('/'), x.count('/')))
        for key in keys:
            if path:
                keypath = "%s/%s" % (path, key)
            else:
                keypath = key
            self._make_xenstore_call('delete_record', vm, keypath)

    ########################################################################
    ###### The following methods interact with the xenstore parameter
    ###### record, not the live xenstore. They were created before I
    ###### knew the difference, and are left in here in case they prove
    ###### to be useful. They all have '_param' added to their method
    ###### names to distinguish them. (dabo)
    ########################################################################
    def read_partial_from_param_xenstore(self, instance_or_vm, key_prefix):
        """Returns a dict of all the keys in the xenstore parameter record
        for the given instance that begin with the key_prefix.
        """
        data = self.read_from_param_xenstore(instance_or_vm)
        badkeys = [k for k in data.keys()
                if not k.startswith(key_prefix)]
        for badkey in badkeys:
            del data[badkey]
        return data

    def read_from_param_xenstore(self, instance_or_vm, keys=None):
        """Returns the xenstore parameter record data for the specified VM
        instance as a dict. Accepts an optional key or list of keys; if a
        value for 'keys' is passed, the returned dict is filtered to only
        return the values for those keys.
        """
        vm = self._get_vm_opaque_ref(instance_or_vm)
        data = self._session.call_xenapi_request('VM.get_xenstore_data',
                (vm, ))
        ret = {}
        if keys is None:
            keys = data.keys()
        elif isinstance(keys, basestring):
            keys = [keys]
        for key in keys:
            raw = data.get(key)
            if raw:
                ret[key] = json.loads(raw)
            else:
                ret[key] = raw
        return ret

    def add_to_param_xenstore(self, instance_or_vm, key, val):
        """Takes a key/value pair and adds it to the xenstore parameter
        record for the given vm instance. If the key exists in xenstore,
        it is overwritten"""
        vm = self._get_vm_opaque_ref(instance_or_vm)
        self.remove_from_param_xenstore(instance_or_vm, key)
        jsonval = json.dumps(val)
        self._session.call_xenapi_request('VM.add_to_xenstore_data',
                (vm, key, jsonval))

    def write_to_param_xenstore(self, instance_or_vm, mapping):
        """Takes a dict and writes each key/value pair to the xenstore
        parameter record for the given vm instance. Any existing data for
        those keys is overwritten.
        """
        for k, v in mapping.iteritems():
            self.add_to_param_xenstore(instance_or_vm, k, v)

    def remove_from_param_xenstore(self, instance_or_vm, key_or_keys):
        """Takes either a single key or a list of keys and removes
        them from the xenstore parameter record data for the given VM.
        If the key doesn't exist, the request is ignored.
        """
        vm = self._get_vm_opaque_ref(instance_or_vm)
        if isinstance(key_or_keys, basestring):
            keys = [key_or_keys]
        else:
            keys = key_or_keys
        for key in keys:
            self._session.call_xenapi_request('VM.remove_from_xenstore_data',
                    (vm, key))

    def clear_param_xenstore(self, instance_or_vm):
        """Removes all data from the xenstore parameter record for this VM."""
        self.write_to_param_xenstore(instance_or_vm, {})
    ########################################################################<|MERGE_RESOLUTION|>--- conflicted
+++ resolved
@@ -121,9 +121,6 @@
         timer.f = _wait_for_boot
         return timer.start(interval=0.5, now=True)
 
-<<<<<<< HEAD
-    def snapshot(self, instance, image_id):
-=======
     def _get_vm_opaque_ref(self, instance_or_vm):
         """Refactored out the common code of many methods that receive either
         a vm name or a vm instance, and want a vm instance in return.
@@ -138,8 +135,7 @@
             raise Exception(_('Instance not present %s') % instance_name)
         return vm
 
-    def snapshot(self, instance, name):
->>>>>>> e33102d2
+    def snapshot(self, instance, image_id):
         """ Create snapshot from a running VM instance
 
         :param instance: instance to be snapshotted
